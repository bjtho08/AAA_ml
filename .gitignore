# Temporary and binary files
*~
*.py[cod]
*.so
*.cfg
!.isort.cfg
!setup.cfg
*.orig
*.log
*.pot
.mypy_cache/*
__pycache__/*
.cache/*
.*.swp
*/.ipynb_checkpoints/*

# Project files
.ropeproject
.project
.pydevproject
.settings
.idea
tags
.vscode/*

# Package files
*.egg
*.eggs/
.installed.cfg
*.egg-info

# Unittest and coverage
htmlcov/*
.coverage
.tox
junit.xml
coverage.xml
.pytest_cache/

# Build and docs folder/files
build/*
dist/*
sdist/*
docs/api/*
docs/_rst/*
docs/_build/*
cover/*
MANIFEST

# Per-project virtualenvs
.venv*/

# model-specific and logs
data/*
logs/*
models/*
results/*
talos/*
weights/*
<<<<<<< HEAD
"old notebooks"/*
=======
old notebooks/*
>>>>>>> 28228642
<|MERGE_RESOLUTION|>--- conflicted
+++ resolved
@@ -57,8 +57,4 @@
 results/*
 talos/*
 weights/*
-<<<<<<< HEAD
-"old notebooks"/*
-=======
-old notebooks/*
->>>>>>> 28228642
+"old notebooks"/*